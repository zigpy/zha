--- conflicted
+++ resolved
@@ -393,7 +393,6 @@
     SensorDeviceClass.TIMESTAMP,
 }
 
-<<<<<<< HEAD
 ANALOG_INPUT_APPTYPE_DEV_CLASS = {
     AnalogInputType.Temp_Degrees_C: SensorDeviceClass.TEMPERATURE,
     AnalogInputType.Relative_Humidity_Percent: SensorDeviceClass.HUMIDITY,
@@ -411,6 +410,4 @@
     AnalogInputType.Enthalpy_KJoules_Per_Kg: None,
     AnalogInputType.Time_Seconds: None,
 }
-=======
-UNIX_EPOCH_TO_ZCL_EPOCH = 946684800
->>>>>>> 3d34a304
+UNIX_EPOCH_TO_ZCL_EPOCH = 946684800