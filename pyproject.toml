[build-system]
requires = ["setuptools>=61.0.0", "wheel", "setuptools-git-versioning<3"]
build-backend = "setuptools.build_meta"

[project]
name = "zha"
dynamic = ["version"]
description = "Library implementing ZHA for Home Assistant"
urls = {repository = "https://github.com/zigpy/zha"}
authors = [
    {name = "David F. Mulcahey", email = "david.mulcahey@icloud.com"}
]
readme = "README.md"
license = {text = "Apache-2.0"}
requires-python = ">=3.12"
dependencies = [
<<<<<<< HEAD
    "zigpy==0.65.0",
    "bellows==0.39.1",
=======
    "zigpy==0.64.3",
    "bellows==0.40.2",
>>>>>>> ec0716d5
    "zigpy-znp==0.12.3",
    "zigpy-deconz==0.23.2",
    "zigpy-xbee==0.20.1",
    "zigpy-zigate==0.13.0",
    "zha-quirks==0.0.117",
    "pyserial==3.5",
    "pyserial-asyncio-fast",
]

[tool.setuptools.packages.find]
exclude = ["tests", "tests.*"]

[project.optional-dependencies]
testing = [
    "pytest",
]

[tool.setuptools-git-versioning]
enabled = true

[tool.codespell]
ignore-words-list = "hass, checkin"

[tool.mypy]
python_version = "3.12"
check_untyped_defs = true
disallow_incomplete_defs = true
disallow_untyped_calls = true
disallow_untyped_defs = true
follow_imports = "silent"
ignore_missing_imports = true
no_implicit_optional = true
strict_equality = true
warn_incomplete_stub = true
warn_redundant_casts = true
warn_return_any = true
warn_unreachable = true
warn_unused_configs = true
warn_unused_ignores = true
show_error_codes = true
show_error_context = true
error_summary = true

install_types = true
non_interactive = true

disable_error_code = [
    "no-untyped-def",
    "attr-defined",
    "no-any-return",
    "no-untyped-call",
    "assignment",
    "arg-type",
    "union-attr",
]

[[tool.mypy.overrides]]
module = [
  "tests.*",
]
warn_unreachable = false

[tool.pylint]
max-line-length = 120
disable = ["C0103", "W0212"]

[tool.pytest.ini_options]
asyncio_mode = "auto"
testpaths = "tests"
norecursedirs = ".git"

[tool.ruff]
target-version = "py312"

[tool.ruff.lint]
select = [
    "B002", # Python does not support the unary prefix increment
    "B007", # Loop control variable {name} not used within loop body
    "B014", # Exception handler with duplicate exception
    "B023", # Function definition does not bind loop variable {name}
    "B026", # Star-arg unpacking after a keyword argument is strongly discouraged
    "B904", # Use raise from to specify exception cause
    "C", # complexity
    "COM818", # Trailing comma on bare tuple prohibited
    "D", # docstrings
    "DTZ003", # Use datetime.now(tz=) instead of datetime.utcnow()
    "DTZ004", # Use datetime.fromtimestamp(ts, tz=) instead of datetime.utcfromtimestamp(ts)
    "E", # pycodestyle
    "F", # pyflakes/autoflake
    "G", # flake8-logging-format
    "I", # isort
    "ICN001", # import concentions; {name} should be imported as {asname}
    "N804", # First argument of a class method should be named cls
    "N805", # First argument of a method should be named self
    "N815", # Variable {name} in class scope should not be mixedCase
    "PERF101", # Do not cast an iterable to list before iterating over it
    "PERF102", # When using only the {subset} of a dict use the {subset}() method
    "PERF203", # try-except within a loop incurs performance overhead
    "PGH004", # Use specific rule codes when using noqa
    "PLC0414", # Useless import alias. Import alias does not rename original package.
    "PLC", # pylint
    "PLE", # pylint
    "PLR", # pylint
    "PLW", # pylint
    "Q000", # Double quotes found but single quotes preferred
    "RUF006", # Store a reference to the return value of asyncio.create_task
    "S102", # Use of exec detected
    "S103", # bad-file-permissions
    "S108", # hardcoded-temp-file
    "S306", # suspicious-mktemp-usage
    "S307", # suspicious-eval-usage
    "S313", # suspicious-xmlc-element-tree-usage
    "S314", # suspicious-xml-element-tree-usage
    "S315", # suspicious-xml-expat-reader-usage
    "S316", # suspicious-xml-expat-builder-usage
    "S317", # suspicious-xml-sax-usage
    "S318", # suspicious-xml-mini-dom-usage
    "S319", # suspicious-xml-pull-dom-usage
    "S320", # suspicious-xmle-tree-usage
    "S601", # paramiko-call
    "S602", # subprocess-popen-with-shell-equals-true
    "S604", # call-with-shell-equals-true
    "S608", # hardcoded-sql-expression
    "S609", # unix-command-wildcard-injection
    "SIM", # flake8-simplify
    "T100", # Trace found: {name} used
    "T20", # flake8-print
    "TID251", # Banned imports
    "TRY", # tryceratops
    "UP", # pyupgrade
    "W", # pycodestyle
]

ignore = [
    "D202", # No blank lines allowed after function docstring
    "D203", # 1 blank line required before class docstring
    "D213", # Multi-line docstring summary should start at the second line
    "D406", # Section name should end with a newline
    "D407", # Section name underlining
    "E501", # line too long
    "E731", # do not assign a lambda expression, use a def

    # Ignore ignored, as the rule is now back in preview/nursery, which cannot
    # be ignored anymore without warnings.
    # https://github.com/astral-sh/ruff/issues/7491
    # "PLC1901", # Lots of false positives

    # False positives https://github.com/astral-sh/ruff/issues/5386
    "PLC0208", # Use a sequence type instead of a `set` when iterating over values
    "PLR0911", # Too many return statements ({returns} > {max_returns})
    "PLR0912", # Too many branches ({branches} > {max_branches})
    "PLR0913", # Too many arguments to function call ({c_args} > {max_args})
    "PLR0915", # Too many statements ({statements} > {max_statements})
    "PLR2004", # Magic value used in comparison, consider replacing {value} with a constant variable
    "PLW2901", # Outer {outer_kind} variable {name} overwritten by inner {inner_kind} target
    "UP006", # keep type annotation style as is
    "UP007", # keep type annotation style as is
    # Ignored due to performance: https://github.com/charliermarsh/ruff/issues/2923
    "UP038", # Use `X | Y` in `isinstance` call instead of `(X, Y)`

    # Ignored due to incompatible with mypy: https://github.com/python/mypy/issues/15238
    "UP040", # Checks for use of TypeAlias annotation for declaring type aliases.

    # May conflict with the formatter, https://docs.astral.sh/ruff/formatter/#conflicting-lint-rules
    "W191",
    "E111",
    "E114",
    "E117",
    "D206",
    "D300",
    "Q000",
    "Q",
    "COM812",
    "COM819",
    "ISC001",
    "ISC002",

    # Disabled because ruff does not understand type of __all__ generated by a function
    "PLE0605",
    "TRY003",
    "TRY201",
    "TRY300",

    "SIM103", # Return the condition {condition} directly
]

[tool.ruff.lint.flake8-pytest-style]
fixture-parentheses = false

[tool.ruff.lint.flake8-tidy-imports]
# Disallow all relative imports.
ban-relative-imports = "all"

[tool.ruff.lint.isort]
force-sort-within-sections = true
known-first-party = [
    "zha",
    "tests",
]
combine-as-imports = true
split-on-trailing-comma = false

[tool.ruff.lint.per-file-ignores]

# Allow for main entry & scripts to write to stdout
"script/*" = ["T20"]

[tool.ruff.lint.mccabe]
max-complexity = 25

[tool.coverage.report]
show_missing = true
exclude_also = [
    "if TYPE_CHECKING:",
    "raise NotImplementedError",
]<|MERGE_RESOLUTION|>--- conflicted
+++ resolved
@@ -14,13 +14,8 @@
 license = {text = "Apache-2.0"}
 requires-python = ">=3.12"
 dependencies = [
-<<<<<<< HEAD
     "zigpy==0.65.0",
-    "bellows==0.39.1",
-=======
-    "zigpy==0.64.3",
     "bellows==0.40.2",
->>>>>>> ec0716d5
     "zigpy-znp==0.12.3",
     "zigpy-deconz==0.23.2",
     "zigpy-xbee==0.20.1",
